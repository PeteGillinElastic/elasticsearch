--- conflicted
+++ resolved
@@ -257,14 +257,8 @@
         );
         config.setLeafSorter(DataStream.TIMESERIES_LEAF_READERS_SORTER);
         config.setMergePolicy(new LogByteSizeMergePolicy());
-<<<<<<< HEAD
-        var docValuesFormat = new ES819TSDBDocValuesFormat(4096, optimizedMergeEnabled);
+        var docValuesFormat = new ES819TSDBDocValuesFormat(4096, 512, optimizedMergeEnabled);
         config.setCodec(new Elasticsearch92Lucene103Codec() {
-=======
-        var docValuesFormat = new ES819TSDBDocValuesFormat(4096, 512, optimizedMergeEnabled);
-        config.setCodec(new Elasticsearch900Lucene101Codec() {
->>>>>>> 984dea79
-
             @Override
             public DocValuesFormat getDocValuesFormatForField(String field) {
                 return docValuesFormat;
