/*
 * Copyright Elasticsearch B.V. and/or licensed to Elasticsearch B.V. under one
 * or more contributor license agreements. Licensed under the "Elastic License
 * 2.0", the "GNU Affero General Public License v3.0 only", and the "Server Side
 * Public License v 1"; you may not use this file except in compliance with, at
 * your election, the "Elastic License 2.0", the "GNU Affero General Public
 * License v3.0 only", or the "Server Side Public License, v 1".
 */

package org.elasticsearch.ingest.geoip;

import com.maxmind.db.NoCache;
import com.maxmind.db.Reader;

import org.apache.logging.log4j.LogManager;
import org.apache.logging.log4j.Logger;
import org.apache.lucene.util.SetOnce;
import org.elasticsearch.ExceptionsHelper;
import org.elasticsearch.cluster.metadata.ProjectId;
import org.elasticsearch.common.CheckedBiFunction;
import org.elasticsearch.common.CheckedSupplier;
import org.elasticsearch.core.Booleans;
import org.elasticsearch.core.IOUtils;
import org.elasticsearch.core.Nullable;
import org.elasticsearch.core.SuppressForbidden;

import java.io.File;
import java.io.IOException;
import java.nio.file.Files;
import java.nio.file.Path;
import java.util.Objects;
import java.util.concurrent.atomic.AtomicInteger;

/**
 * Facilitates lazy loading of the database reader, so that when the geoip plugin is installed, but not used,
 * no memory is being wasted on the database reader.
 */
public class DatabaseReaderLazyLoader implements IpDatabase {

    private static final boolean LOAD_DATABASE_ON_HEAP = Booleans.parseBoolean(System.getProperty("es.geoip.load_db_on_heap", "false"));

    private static final Logger logger = LogManager.getLogger(DatabaseReaderLazyLoader.class);

    private final String md5;
    private final GeoIpCache cache;
    private final Path databasePath;
    private final CheckedSupplier<Reader, IOException> loader;
    private final ProjectId projectId;
    final SetOnce<Reader> databaseReader;

    // cache the database type so that we do not re-read it on every pipeline execution
    final SetOnce<String> databaseType;
    final SetOnce<Long> buildDate;

    private volatile boolean deleteDatabaseFileOnShutdown;
    private final AtomicInteger currentUsages = new AtomicInteger(0);

    // it seems insane, especially if you read the code for UnixPath, but calling toString on a path in advance here is faster enough
    // than calling it on every call to cache.putIfAbsent that it makes the slight additional internal complication worth it
    private final String cachedDatabasePathToString;

    DatabaseReaderLazyLoader(ProjectId projectId, GeoIpCache cache, Path databasePath, String md5) {
        this.cache = cache;
        this.databasePath = Objects.requireNonNull(databasePath);
        this.md5 = md5;
        this.loader = createDatabaseLoader(databasePath);
        this.databaseReader = new SetOnce<>();
        this.databaseType = new SetOnce<>();
        this.buildDate = new SetOnce<>();
        this.projectId = projectId;

        // cache the toString on construction
        this.cachedDatabasePathToString = databasePath.toString();
    }

    /**
     * Read the database type from the database and cache it for future calls.
     *
     * @return the database type
     * @throws IOException if an I/O exception occurs reading the database type
     */
    @Override
    public final String getDatabaseType() throws IOException {
        if (databaseType.get() == null) {
            synchronized (databaseType) {
                if (databaseType.get() == null) {
                    databaseType.set(MMDBUtil.getDatabaseType(databasePath));
                }
            }
        }
        return databaseType.get();
    }

    /**
     * Prepares the database for lookup by incrementing the usage count.
     * If the usage count is already negative, it indicates that the database is being closed,
     * and this method will return false to indicate that no lookup should be performed.
     *
     * @return true if the database is ready for lookup, false if it is being closed
     */
    boolean preLookup() {
        return currentUsages.updateAndGet(current -> current < 0 ? current : current + 1) > 0;
    }

    @Override
    public void close() throws IOException {
        if (currentUsages.updateAndGet(current -> current > 0 ? current - 1 : current + 1) == -1) {
            doShutdown();
        }
    }

    int current() {
        return currentUsages.get();
    }

    @Override
    @Nullable
<<<<<<< HEAD
    @Deprecated // use getTypedResponse instead
    public <RESPONSE> RESPONSE getResponse(String ipAddress, CheckedBiFunction<Reader, String, RESPONSE, Exception> responseProvider) {
        throw new UnsupportedOperationException(); // TODO(pete): Write some words of wisdom in an exception message
    }

    @Override
    @Nullable
    @FixForMultiProject // do not use ProjectId.DEFAULT
    public <RESPONSE extends Response> RESPONSE getTypedResponse(
        String ipAddress,
        CheckedBiFunction<Reader, String, RESPONSE, Exception> responseProvider
    ) {
        return cache.putIfAbsent(ProjectId.DEFAULT, ipAddress, cachedDatabasePathToString, ip -> {
=======
    public <RESPONSE> RESPONSE getResponse(String ipAddress, CheckedBiFunction<Reader, String, RESPONSE, Exception> responseProvider) {
        return cache.putIfAbsent(projectId, ipAddress, cachedDatabasePathToString, ip -> {
>>>>>>> fda7e562
            try {
                return responseProvider.apply(get(), ipAddress);
            } catch (Exception e) {
                throw ExceptionsHelper.convertToRuntime(e);
            }
        });
    }

    Reader get() throws IOException {
        if (databaseReader.get() == null) {
            synchronized (databaseReader) {
                if (databaseReader.get() == null) {
                    databaseReader.set(loader.get());
                    logger.debug("loaded [{}] geo-IP database", databasePath);
                }
            }
        }
        return databaseReader.get();
    }

    String getMd5() {
        return md5;
    }

    public void shutdown(boolean shouldDeleteDatabaseFileOnShutdown) throws IOException {
        this.deleteDatabaseFileOnShutdown = shouldDeleteDatabaseFileOnShutdown;
        shutdown();
    }

    public void shutdown() throws IOException {
        if (currentUsages.updateAndGet(u -> -1 - u) == -1) {
            doShutdown();
        }
    }

    // Visible for Testing
    protected void doShutdown() throws IOException {
        IOUtils.close(databaseReader.get());
        int numEntriesEvicted = cache.purgeCacheEntriesForDatabase(projectId, databasePath);
        logger.info("evicted [{}] entries from cache after reloading database [{}]", numEntriesEvicted, databasePath);
        if (deleteDatabaseFileOnShutdown) {
            logger.info("deleting [{}]", databasePath);
            Files.delete(databasePath);
        }
    }

    private static CheckedSupplier<Reader, IOException> createDatabaseLoader(Path databasePath) {
        return () -> {
            Reader.FileMode mode = LOAD_DATABASE_ON_HEAP ? Reader.FileMode.MEMORY : Reader.FileMode.MEMORY_MAPPED;
            return new Reader(pathToFile(databasePath), mode, NoCache.getInstance());
        };
    }

    @SuppressForbidden(reason = "Maxmind API requires java.io.File")
    private static File pathToFile(Path databasePath) {
        return databasePath.toFile();
    }

    long getBuildDateMillis() throws IOException {
        if (buildDate.get() == null) {
            synchronized (buildDate) {
                if (buildDate.get() == null) {
                    buildDate.set(loader.get().getMetadata().getBuildDate().getTime());
                }
            }
        }
        return buildDate.get();
    }
}<|MERGE_RESOLUTION|>--- conflicted
+++ resolved
@@ -115,7 +115,6 @@
 
     @Override
     @Nullable
-<<<<<<< HEAD
     @Deprecated // use getTypedResponse instead
     public <RESPONSE> RESPONSE getResponse(String ipAddress, CheckedBiFunction<Reader, String, RESPONSE, Exception> responseProvider) {
         throw new UnsupportedOperationException(); // TODO(pete): Write some words of wisdom in an exception message
@@ -123,16 +122,11 @@
 
     @Override
     @Nullable
-    @FixForMultiProject // do not use ProjectId.DEFAULT
     public <RESPONSE extends Response> RESPONSE getTypedResponse(
         String ipAddress,
         CheckedBiFunction<Reader, String, RESPONSE, Exception> responseProvider
     ) {
-        return cache.putIfAbsent(ProjectId.DEFAULT, ipAddress, cachedDatabasePathToString, ip -> {
-=======
-    public <RESPONSE> RESPONSE getResponse(String ipAddress, CheckedBiFunction<Reader, String, RESPONSE, Exception> responseProvider) {
         return cache.putIfAbsent(projectId, ipAddress, cachedDatabasePathToString, ip -> {
->>>>>>> fda7e562
             try {
                 return responseProvider.apply(get(), ipAddress);
             } catch (Exception e) {
