--- conflicted
+++ resolved
@@ -336,12 +336,7 @@
     private DatabaseReaderLazyLoader loader(final String databaseName) {
         Path path = tmpDir.resolve(databaseName);
         copyDatabase(databaseName, path);
-<<<<<<< HEAD
         final GeoIpCache cache = GeoIpCache.createGeoIpCacheWithMaxCount(1000);
-        return new DatabaseReaderLazyLoader(cache, path, null);
-=======
-        final GeoIpCache cache = new GeoIpCache(1000);
         return new DatabaseReaderLazyLoader(ProjectId.DEFAULT, cache, path, null);
->>>>>>> fda7e562
     }
 }