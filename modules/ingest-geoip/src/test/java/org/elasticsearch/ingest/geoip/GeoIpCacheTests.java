--- conflicted
+++ resolved
@@ -9,14 +9,9 @@
 
 package org.elasticsearch.ingest.geoip;
 
-<<<<<<< HEAD
+import org.elasticsearch.cluster.metadata.ProjectId;
 import org.elasticsearch.common.unit.ByteSizeValue;
-=======
-import com.maxmind.geoip2.model.AbstractResponse;
-
-import org.elasticsearch.cluster.metadata.ProjectId;
 import org.elasticsearch.core.PathUtils;
->>>>>>> 5b1faf7f
 import org.elasticsearch.core.TimeValue;
 import org.elasticsearch.ingest.geoip.stats.CacheStats;
 import org.elasticsearch.test.ESTestCase;
@@ -29,26 +24,16 @@
 
 public class GeoIpCacheTests extends ESTestCase {
 
-<<<<<<< HEAD
     private record FakeResponse(long sizeInBytes) implements GeoIpCache.CacheableValue {}
 
     public void testCachesAndEvictsResults_maxCount() {
         GeoIpCache cache = GeoIpCache.createGeoIpCacheWithMaxCount(1);
+        ProjectId projectId = randomProjectIdOrDefault();
         FakeResponse response1 = new FakeResponse(0);
         FakeResponse response2 = new FakeResponse(0);
 
         // add a key
-        FakeResponse cachedResponse = cache.putIfAbsent("127.0.0.1", "path/to/db", ip -> response1);
-=======
-    public void testCachesAndEvictsResults() {
-        GeoIpCache cache = new GeoIpCache(1);
-        ProjectId projectId = randomProjectIdOrDefault();
-        AbstractResponse response1 = mock(AbstractResponse.class);
-        AbstractResponse response2 = mock(AbstractResponse.class);
-
-        // add a key
-        AbstractResponse cachedResponse = cache.putIfAbsent(projectId, "127.0.0.1", "path/to/db", ip -> response1);
->>>>>>> 5b1faf7f
+        FakeResponse cachedResponse = cache.putIfAbsent(projectId, "127.0.0.1", "path/to/db", ip -> response1);
         assertSame(cachedResponse, response1);
         assertSame(cachedResponse, cache.putIfAbsent(projectId, "127.0.0.1", "path/to/db", ip -> response1));
         assertSame(cachedResponse, cache.get(projectId, "127.0.0.1", "path/to/db"));
@@ -62,6 +47,7 @@
     }
 
     public void testCachesAndEvictsResults_maxBytes() {
+        ProjectId projectId = randomProjectIdOrDefault();
         String ip1 = "127.0.0.1";
         String databasePath1 = "path/to/db";
         FakeResponse response1 = new FakeResponse(111);
@@ -74,18 +60,18 @@
         ) + response2.sizeInBytes();
 
         GeoIpCache justBigEnoughCache = GeoIpCache.createGeoIpCacheWithMaxBytes(ByteSizeValue.ofBytes(totalSize));
-        justBigEnoughCache.putIfAbsent(ip1, databasePath1, ip -> response1);
-        justBigEnoughCache.putIfAbsent(ip2, databasePath2, ip -> response2);
+        justBigEnoughCache.putIfAbsent(projectId, ip1, databasePath1, ip -> response1);
+        justBigEnoughCache.putIfAbsent(projectId, ip2, databasePath2, ip -> response2);
         // Cache is just big enough for both values:
-        assertSame(response2, justBigEnoughCache.get(ip2, databasePath2));
-        assertSame(response1, justBigEnoughCache.get(ip1, databasePath1));
+        assertSame(response2, justBigEnoughCache.get(projectId, ip2, databasePath2));
+        assertSame(response1, justBigEnoughCache.get(projectId, ip1, databasePath1));
 
         GeoIpCache justTooSmallCache = GeoIpCache.createGeoIpCacheWithMaxBytes(ByteSizeValue.ofBytes(totalSize - 1L));
-        justTooSmallCache.putIfAbsent(ip1, databasePath1, ip -> response1);
-        justTooSmallCache.putIfAbsent(ip2, databasePath2, ip -> response2);
+        justTooSmallCache.putIfAbsent(projectId, ip1, databasePath1, ip -> response1);
+        justTooSmallCache.putIfAbsent(projectId, ip2, databasePath2, ip -> response2);
         // Cache is just too small for both values, so the older one should have been evicted:
-        assertSame(response2, justTooSmallCache.get(ip2, databasePath2));
-        assertNull(justTooSmallCache.get(ip1, databasePath1));
+        assertSame(response2, justTooSmallCache.get(projectId, ip2, databasePath2));
+        assertNull(justTooSmallCache.get(projectId, ip1, databasePath1));
     }
 
     public void testCachesNoResult() {
@@ -96,12 +82,8 @@
             return null;
         };
 
-<<<<<<< HEAD
-        FakeResponse response = cache.putIfAbsent("127.0.0.1", "path/to/db", countAndReturnNull);
-=======
         ProjectId projectId = randomProjectIdOrDefault();
-        AbstractResponse response = cache.putIfAbsent(projectId, "127.0.0.1", "path/to/db", countAndReturnNull);
->>>>>>> 5b1faf7f
+        FakeResponse response = cache.putIfAbsent(projectId, "127.0.0.1", "path/to/db", countAndReturnNull);
         assertNull(response);
         assertNull(cache.putIfAbsent(projectId, "127.0.0.1", "path/to/db", countAndReturnNull));
         assertEquals(1, count.get());
@@ -110,17 +92,10 @@
         assertSame(GeoIpCache.NO_RESULT, cache.get(projectId, "127.0.0.1", "path/to/db"));
     }
 
-<<<<<<< HEAD
-    public void testCacheKey() {
+    public void testCacheDoesNotCollideForDifferentDatabases() {
         GeoIpCache cache = GeoIpCache.createGeoIpCacheWithMaxCount(2);
-        FakeResponse response1 = new FakeResponse(0);
-        FakeResponse response2 = new FakeResponse(0);
-=======
-    public void testCacheDoesNotCollideForDifferentDatabases() {
-        GeoIpCache cache = new GeoIpCache(2);
-        AbstractResponse response1 = mock(AbstractResponse.class);
-        AbstractResponse response2 = mock(AbstractResponse.class);
->>>>>>> 5b1faf7f
+        FakeResponse response1 = new FakeResponse(111);
+        FakeResponse response2 = new FakeResponse(222);
 
         ProjectId projectId = randomProjectIdOrDefault();
         assertSame(response1, cache.putIfAbsent(projectId, "127.0.0.1", "path/to/db1", ip -> response1));
@@ -130,9 +105,9 @@
     }
 
     public void testCacheDoesNotCollideForDifferentProjects() {
-        GeoIpCache cache = new GeoIpCache(2);
-        AbstractResponse response1 = mock(AbstractResponse.class);
-        AbstractResponse response2 = mock(AbstractResponse.class);
+        GeoIpCache cache = GeoIpCache.createGeoIpCacheWithMaxCount(2);
+        FakeResponse response1 = new FakeResponse(111);
+        FakeResponse response2 = new FakeResponse(222);
 
         ProjectId projectId1 = randomUniqueProjectId();
         ProjectId projectId2 = randomUniqueProjectId();
@@ -143,12 +118,8 @@
     }
 
     public void testThrowsFunctionsException() {
-<<<<<<< HEAD
         GeoIpCache cache = GeoIpCache.createGeoIpCacheWithMaxCount(1);
-=======
-        GeoIpCache cache = new GeoIpCache(1);
         ProjectId projectId = randomProjectIdOrDefault();
->>>>>>> 5b1faf7f
         IllegalArgumentException ex = expectThrows(
             IllegalArgumentException.class,
             () -> cache.putIfAbsent(projectId, "127.0.0.1", "path/to/db", ip -> {
@@ -167,17 +138,12 @@
         final long maxCacheSize = 2;
         final AtomicLong testNanoTime = new AtomicLong(0);
         // We use a relative time provider that increments 1ms every time it is called. So each operation appears to take 1ms
-<<<<<<< HEAD
         GeoIpCache cache = GeoIpCache.createGeoIpCacheWithMaxCountAndCustomTimeProvider(
             maxCacheSize,
             () -> testNanoTime.addAndGet(TimeValue.timeValueMillis(1).getNanos())
         );
+        ProjectId projectId = randomProjectIdOrDefault();
         FakeResponse response = new FakeResponse(0);
-=======
-        GeoIpCache cache = new GeoIpCache(maxCacheSize, () -> testNanoTime.addAndGet(TimeValue.timeValueMillis(1).getNanos()));
-        ProjectId projectId = randomProjectIdOrDefault();
-        AbstractResponse response = mock(AbstractResponse.class);
->>>>>>> 5b1faf7f
         String databasePath = "path/to/db1";
         String key1 = "127.0.0.1";
         String key2 = "127.0.0.2";
@@ -202,7 +168,7 @@
     }
 
     public void testPurgeCacheEntriesForDatabase() {
-        GeoIpCache cache = new GeoIpCache(100);
+        GeoIpCache cache = GeoIpCache.createGeoIpCacheWithMaxCount(100);
         ProjectId projectId1 = randomUniqueProjectId();
         ProjectId projectId2 = randomUniqueProjectId();
         String databasePath1 = "path/to/db1";
@@ -210,7 +176,7 @@
         String ip1 = "127.0.0.1";
         String ip2 = "127.0.0.2";
 
-        AbstractResponse response = mock(AbstractResponse.class);
+        FakeResponse response = new FakeResponse(111);
         cache.putIfAbsent(projectId1, ip1, databasePath1, ip -> response); // cache miss
         cache.putIfAbsent(projectId1, ip2, databasePath1, ip -> response); // cache miss
         cache.putIfAbsent(projectId2, ip1, databasePath1, ip -> response); // cache miss
