/*
 * Copyright Elasticsearch B.V. and/or licensed to Elasticsearch B.V. under one
 * or more contributor license agreements. Licensed under the "Elastic License
 * 2.0", the "GNU Affero General Public License v3.0 only", and the "Server Side
 * Public License v 1"; you may not use this file except in compliance with, at
 * your election, the "Elastic License 2.0", the "GNU Affero General Public
 * License v3.0 only", or the "Server Side Public License, v 1".
 */

package org.elasticsearch.action.admin.indices.close;

import org.apache.logging.log4j.LogManager;
import org.apache.logging.log4j.Logger;
import org.elasticsearch.action.ActionListener;
import org.elasticsearch.action.ActionType;
import org.elasticsearch.action.support.ActionFilters;
import org.elasticsearch.action.support.DestructiveOperations;
import org.elasticsearch.action.support.master.TransportMasterNodeAction;
import org.elasticsearch.cluster.ClusterState;
import org.elasticsearch.cluster.block.ClusterBlockException;
import org.elasticsearch.cluster.block.ClusterBlockLevel;
import org.elasticsearch.cluster.metadata.IndexNameExpressionResolver;
import org.elasticsearch.cluster.metadata.MetadataIndexStateService;
import org.elasticsearch.cluster.metadata.ProjectMetadata;
import org.elasticsearch.cluster.project.ProjectResolver;
import org.elasticsearch.cluster.service.ClusterService;
import org.elasticsearch.common.settings.ClusterSettings;
import org.elasticsearch.common.settings.Setting;
import org.elasticsearch.common.settings.Setting.Property;
import org.elasticsearch.common.settings.Settings;
import org.elasticsearch.common.util.concurrent.EsExecutors;
import org.elasticsearch.index.Index;
import org.elasticsearch.injection.guice.Inject;
import org.elasticsearch.tasks.Task;
import org.elasticsearch.threadpool.ThreadPool;
import org.elasticsearch.transport.TransportService;

import java.util.Arrays;
import java.util.Collections;

/**
 * Close index action
 */
public class TransportCloseIndexAction extends TransportMasterNodeAction<CloseIndexRequest, CloseIndexResponse> {

    public static final String NAME = "indices:admin/close";
    public static final ActionType<CloseIndexResponse> TYPE = new ActionType<>(NAME);
    private static final Logger logger = LogManager.getLogger(TransportCloseIndexAction.class);

    private final MetadataIndexStateService indexStateService;
<<<<<<< HEAD
    private final ProjectResolver projectResolver;
=======
    private final IndexNameExpressionResolver indexNameExpressionResolver;
>>>>>>> 90bfdbc2
    private final DestructiveOperations destructiveOperations;
    private volatile boolean closeIndexEnabled;
    public static final Setting<Boolean> CLUSTER_INDICES_CLOSE_ENABLE_SETTING = Setting.boolSetting(
        "cluster.indices.close.enable",
        true,
        Property.Dynamic,
        Property.NodeScope
    );

    @Inject
    public TransportCloseIndexAction(
        Settings settings,
        TransportService transportService,
        ClusterService clusterService,
        ThreadPool threadPool,
        MetadataIndexStateService indexStateService,
        ClusterSettings clusterSettings,
        ActionFilters actionFilters,
        ProjectResolver projectResolver,
        IndexNameExpressionResolver indexNameExpressionResolver,
        DestructiveOperations destructiveOperations
    ) {
        super(
            NAME,
            transportService,
            clusterService,
            threadPool,
            actionFilters,
            CloseIndexRequest::new,
            CloseIndexResponse::new,
            EsExecutors.DIRECT_EXECUTOR_SERVICE
        );
        this.indexStateService = indexStateService;
<<<<<<< HEAD
        this.projectResolver = projectResolver;
=======
        this.indexNameExpressionResolver = indexNameExpressionResolver;
>>>>>>> 90bfdbc2
        this.destructiveOperations = destructiveOperations;
        this.closeIndexEnabled = CLUSTER_INDICES_CLOSE_ENABLE_SETTING.get(settings);
        clusterSettings.addSettingsUpdateConsumer(CLUSTER_INDICES_CLOSE_ENABLE_SETTING, this::setCloseIndexEnabled);
    }

    private void setCloseIndexEnabled(boolean closeIndexEnabled) {
        this.closeIndexEnabled = closeIndexEnabled;
    }

    @Override
    protected void doExecute(Task task, CloseIndexRequest request, ActionListener<CloseIndexResponse> listener) {
        destructiveOperations.failDestructive(request.indices());
        if (closeIndexEnabled == false) {
            throw new IllegalStateException(
                "closing indices is disabled - set ["
                    + CLUSTER_INDICES_CLOSE_ENABLE_SETTING.getKey()
                    + ": true] to enable it. NOTE: closed indices still consume a significant amount of diskspace"
            );
        }
        super.doExecute(task, request, listener);
    }

    @Override
    protected ClusterBlockException checkBlock(CloseIndexRequest request, ClusterState state) {
        final ProjectMetadata projectMetadata = projectResolver.getProjectMetadata(state);
        return state.blocks()
            .indicesBlockedException(
                projectMetadata.id(),
                ClusterBlockLevel.METADATA_WRITE,
                indexNameExpressionResolver.concreteIndexNames(projectMetadata, request)
            );
    }

    @Override
    protected void masterOperation(
        final Task task,
        final CloseIndexRequest request,
        final ClusterState state,
        final ActionListener<CloseIndexResponse> listener
    ) throws Exception {
        final Index[] concreteIndices = indexNameExpressionResolver.concreteIndices(state, request);
        if (concreteIndices == null || concreteIndices.length == 0) {
            listener.onResponse(new CloseIndexResponse(true, false, Collections.emptyList()));
            return;
        }

        final CloseIndexClusterStateUpdateRequest closeRequest = new CloseIndexClusterStateUpdateRequest(
            request.masterNodeTimeout(),
            request.ackTimeout(),
            projectResolver.getProjectId(),
            task.getId(),
            request.waitForActiveShards(),
            concreteIndices
        );
        indexStateService.closeIndices(closeRequest, listener.delegateResponse((delegatedListener, t) -> {
            logger.debug(() -> "failed to close indices [" + Arrays.toString(concreteIndices) + "]", t);
            delegatedListener.onFailure(t);
        }));
    }
}<|MERGE_RESOLUTION|>--- conflicted
+++ resolved
@@ -48,11 +48,8 @@
     private static final Logger logger = LogManager.getLogger(TransportCloseIndexAction.class);
 
     private final MetadataIndexStateService indexStateService;
-<<<<<<< HEAD
     private final ProjectResolver projectResolver;
-=======
     private final IndexNameExpressionResolver indexNameExpressionResolver;
->>>>>>> 90bfdbc2
     private final DestructiveOperations destructiveOperations;
     private volatile boolean closeIndexEnabled;
     public static final Setting<Boolean> CLUSTER_INDICES_CLOSE_ENABLE_SETTING = Setting.boolSetting(
@@ -86,11 +83,8 @@
             EsExecutors.DIRECT_EXECUTOR_SERVICE
         );
         this.indexStateService = indexStateService;
-<<<<<<< HEAD
         this.projectResolver = projectResolver;
-=======
         this.indexNameExpressionResolver = indexNameExpressionResolver;
->>>>>>> 90bfdbc2
         this.destructiveOperations = destructiveOperations;
         this.closeIndexEnabled = CLUSTER_INDICES_CLOSE_ENABLE_SETTING.get(settings);
         clusterSettings.addSettingsUpdateConsumer(CLUSTER_INDICES_CLOSE_ENABLE_SETTING, this::setCloseIndexEnabled);
