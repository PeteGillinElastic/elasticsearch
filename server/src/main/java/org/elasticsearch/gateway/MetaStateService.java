--- conflicted
+++ resolved
@@ -41,121 +41,6 @@
     }
 
     /**
-<<<<<<< HEAD
-     * Loads the full state, which includes both the global state and all the indices meta data. <br>
-     * When loading, manifest file is consulted (represented by {@link Manifest} class), to load proper generations. <br>
-     * If there is no manifest file on disk, this method fallbacks to BWC mode, where latest generation of global and indices
-     * metadata is loaded. Please note that currently there is no way to distinguish between manifest file being removed and manifest
-     * file was not yet created. It means that this method always fallbacks to BWC mode, if there is no manifest file.
-     *
-     * @return tuple of {@link Manifest} and {@link Metadata} with global metadata and indices metadata. If there is no state on disk,
-     * meta state with globalGeneration -1 and empty meta data is returned.
-     * @throws IOException if some IOException when loading files occurs or there is no metadata referenced by manifest file.
-     */
-    @UpdateForV9(owner = UpdateForV9.Owner.DISTRIBUTED_COORDINATION)
-    public Tuple<Manifest, Metadata> loadFullState() throws IOException {
-        final Manifest manifest = Manifest.FORMAT.loadLatestState(logger, namedXContentRegistry, nodeEnv.nodeDataPaths());
-        if (manifest == null) {
-            return loadFullStateBWC();
-        }
-
-        final Metadata.Builder metadataBuilder;
-        if (manifest.isGlobalGenerationMissing()) {
-            metadataBuilder = Metadata.builder();
-        } else {
-            final Metadata globalMetadata = Metadata.FORMAT.loadGeneration(
-                logger,
-                namedXContentRegistry,
-                manifest.globalGeneration(),
-                nodeEnv.nodeDataPaths()
-            );
-            if (globalMetadata != null) {
-                metadataBuilder = Metadata.builder(globalMetadata);
-            } else {
-                throw new IOException("failed to find global metadata [generation: " + manifest.globalGeneration() + "]");
-            }
-        }
-
-        for (Map.Entry<Index, Long> entry : manifest.indexGenerations().entrySet()) {
-            final Index index = entry.getKey();
-            final long generation = entry.getValue();
-            final String indexFolderName = index.getUUID();
-            final IndexMetadata indexMetadata = IndexMetadata.FORMAT.loadGeneration(
-                logger,
-                namedXContentRegistry,
-                generation,
-                nodeEnv.resolveIndexFolder(indexFolderName)
-            );
-            if (indexMetadata != null) {
-                metadataBuilder.put(indexMetadata, false);
-            } else {
-                throw new IOException(
-                    "failed to find metadata for existing index "
-                        + index.getName()
-                        + " [location: "
-                        + indexFolderName
-                        + ", generation: "
-                        + generation
-                        + "]"
-                );
-            }
-        }
-
-        return new Tuple<>(manifest, metadataBuilder.build());
-    }
-
-    /**
-     * "Manifest-less" BWC version of loading metadata from disk. See also {@link #loadFullState()}
-     */
-    private Tuple<Manifest, Metadata> loadFullStateBWC() throws IOException {
-        Map<Index, Long> indices = new HashMap<>();
-        Metadata.Builder metadataBuilder;
-
-        Tuple<Metadata, Long> metadataAndGeneration = Metadata.FORMAT.loadLatestStateWithGeneration(
-            logger,
-            namedXContentRegistry,
-            nodeEnv.nodeDataPaths()
-        );
-        Metadata globalMetadata = metadataAndGeneration.v1();
-        long globalStateGeneration = metadataAndGeneration.v2();
-
-        final IndexGraveyard indexGraveyard;
-        if (globalMetadata != null) {
-            metadataBuilder = Metadata.builder(globalMetadata);
-            indexGraveyard = globalMetadata.getProject().custom(IndexGraveyard.TYPE);
-        } else {
-            metadataBuilder = Metadata.builder();
-            indexGraveyard = IndexGraveyard.builder().build();
-        }
-
-        for (String indexFolderName : nodeEnv.availableIndexFolders()) {
-            Tuple<IndexMetadata, Long> indexMetadataAndGeneration = IndexMetadata.FORMAT.loadLatestStateWithGeneration(
-                logger,
-                namedXContentRegistry,
-                nodeEnv.resolveIndexFolder(indexFolderName)
-            );
-            IndexMetadata indexMetadata = indexMetadataAndGeneration.v1();
-            long generation = indexMetadataAndGeneration.v2();
-            if (indexMetadata != null) {
-                if (indexGraveyard.containsIndex(indexMetadata.getIndex())) {
-                    logger.debug("[{}] found metadata for deleted index [{}]", indexFolderName, indexMetadata.getIndex());
-                    // this index folder is cleared up when state is recovered
-                } else {
-                    indices.put(indexMetadata.getIndex(), generation);
-                    metadataBuilder.put(indexMetadata, false);
-                }
-            } else {
-                logger.debug("[{}] failed to find metadata for existing index location", indexFolderName);
-            }
-        }
-
-        Manifest manifest = Manifest.unknownCurrentTermAndVersion(globalStateGeneration, indices);
-        return new Tuple<>(manifest, metadataBuilder.build());
-    }
-
-    /**
-=======
->>>>>>> 5714b989
      * Loads the index state for the provided index name, returning null if doesn't exists.
      */
     @Nullable
