/*
 * Copyright Elasticsearch B.V. and/or licensed to Elasticsearch B.V. under one
 * or more contributor license agreements. Licensed under the Elastic License
 * 2.0 and the Server Side Public License, v 1; you may not use this file except
 * in compliance with, at your election, the Elastic License 2.0 or the Server
 * Side Public License, v 1.
 */

package org.elasticsearch.indices;

import org.elasticsearch.cluster.metadata.IndexMetadata;
import org.elasticsearch.cluster.metadata.Metadata;
import org.elasticsearch.cluster.node.DiscoveryNode;
import org.elasticsearch.cluster.node.DiscoveryNodeRole;
import org.elasticsearch.cluster.node.DiscoveryNodes;
import org.elasticsearch.cluster.service.ClusterService;
import org.elasticsearch.common.ReferenceDocs;
import org.elasticsearch.common.ValidationException;
import org.elasticsearch.common.settings.Setting;
import org.elasticsearch.common.settings.Settings;
import org.elasticsearch.index.Index;

import java.util.Optional;
import java.util.Set;
import java.util.concurrent.atomic.AtomicInteger;
import java.util.function.Predicate;

import static org.elasticsearch.cluster.metadata.IndexMetadata.INDEX_NUMBER_OF_SHARDS_SETTING;

/**
 * This class contains the logic used to check the cluster-wide shard limit before shards are created and ensuring that the limit is
 * updated correctly on setting updates, etc.
 *
 * NOTE: This is the limit applied at *shard creation time*. If you are looking for the limit applied at *allocation* time, which is
 * controlled by a different setting,
 * see {@link org.elasticsearch.cluster.routing.allocation.decider.ShardsLimitAllocationDecider}.
 */
public class ShardLimitValidator {
    public static final Setting<Integer> SETTING_CLUSTER_MAX_SHARDS_PER_NODE = Setting.intSetting(
        "cluster.max_shards_per_node",
        1000,
        1,
        Setting.Property.Dynamic,
        Setting.Property.NodeScope
    );
    public static final Setting<Integer> SETTING_CLUSTER_MAX_SHARDS_PER_NODE_FROZEN = Setting.intSetting(
        "cluster.max_shards_per_node.frozen",
        3000,
        1,
        Setting.Property.Dynamic,
        Setting.Property.NodeScope
    );
    public static final String FROZEN_GROUP = "frozen";
    public static final String NORMAL_GROUP = "normal";
    static final Set<String> VALID_GROUPS = Set.of(NORMAL_GROUP, FROZEN_GROUP);
    public static final Setting<String> INDEX_SETTING_SHARD_LIMIT_GROUP = Setting.simpleString(
        "index.shard_limit.group",
        NORMAL_GROUP,
        value -> {
            if (VALID_GROUPS.contains(value) == false) {
                throw new IllegalArgumentException("[" + value + "] is not a valid shard limit group");
            }
        },
        Setting.Property.IndexScope,
        Setting.Property.PrivateIndex,
        Setting.Property.NotCopyableOnResize
    );
    protected final AtomicInteger shardLimitPerNode = new AtomicInteger();
    protected final AtomicInteger shardLimitPerNodeFrozen = new AtomicInteger();

    public ShardLimitValidator(final Settings settings, ClusterService clusterService) {
        this.shardLimitPerNode.set(SETTING_CLUSTER_MAX_SHARDS_PER_NODE.get(settings));
        this.shardLimitPerNodeFrozen.set(SETTING_CLUSTER_MAX_SHARDS_PER_NODE_FROZEN.get(settings));
        clusterService.getClusterSettings().addSettingsUpdateConsumer(SETTING_CLUSTER_MAX_SHARDS_PER_NODE, this::setShardLimitPerNode);
        clusterService.getClusterSettings()
            .addSettingsUpdateConsumer(SETTING_CLUSTER_MAX_SHARDS_PER_NODE_FROZEN, this::setShardLimitPerNodeFrozen);
    }

    private void setShardLimitPerNode(int newValue) {
        this.shardLimitPerNode.set(newValue);
    }

    private void setShardLimitPerNodeFrozen(int newValue) {
        this.shardLimitPerNodeFrozen.set(newValue);
    }

    /**
     * Gets the currently configured value of the {@link ShardLimitValidator#SETTING_CLUSTER_MAX_SHARDS_PER_NODE} setting.
     * @return the current value of the setting
     */
    public int getShardLimitPerNode() {
        return shardLimitPerNode.get();
    }

    /**
     * Checks whether an index can be created without going over the cluster shard limit.
     *
     * @param settings       the settings of the index to be created
     * @param discoveryNodes the nodes in the cluster
     * @param metadata       the cluster state metadata
     * @throws ValidationException if creating this index would put the cluster over the cluster shard limit
     */
    public void validateShardLimit(final Settings settings, final DiscoveryNodes discoveryNodes, final Metadata metadata) {
        final int numberOfShards = INDEX_NUMBER_OF_SHARDS_SETTING.get(settings);
        final int numberOfReplicas = IndexMetadata.INDEX_NUMBER_OF_REPLICAS_SETTING.get(settings);
        final int shardsToCreate = numberOfShards * (1 + numberOfReplicas);
        final boolean frozen = FROZEN_GROUP.equals(INDEX_SETTING_SHARD_LIMIT_GROUP.get(settings));

        final var result = checkShardLimitOnBothGroups(
            frozen == false ? shardsToCreate : 0,
            frozen ? shardsToCreate : 0,
            discoveryNodes,
            metadata
        );
        if (result.canAddShards == false) {
            final ValidationException e = new ValidationException();
            e.addValidationError(errorMessageFrom(result));
            throw e;
        }
    }

    /**
     * Validates whether a list of indices can be opened without going over the cluster shard limit.  Only counts indices which are
     * currently closed and will be opened, ignores indices which are already open.
     *
     * @param discoveryNodes The nodes in the cluster
     * @param metadata       The cluster state metadata
     * @param indicesToOpen  The indices which are to be opened.
     * @throws ValidationException If this operation would take the cluster over the limit and enforcement is enabled.
     */
    public void validateShardLimit(DiscoveryNodes discoveryNodes, Metadata metadata, Index[] indicesToOpen) {
        int frozen = 0;
        int normal = 0;
        for (Index index : indicesToOpen) {
<<<<<<< HEAD
            IndexMetadata imd = currentState.metadata().getProject().index(index);
=======
            IndexMetadata imd = metadata.index(index);
>>>>>>> 0aff606b
            if (imd.getState().equals(IndexMetadata.State.CLOSE)) {
                int totalNewShards = imd.getNumberOfShards() * (1 + imd.getNumberOfReplicas());
                if (FROZEN_GROUP.equals(INDEX_SETTING_SHARD_LIMIT_GROUP.get(imd.getSettings()))) {
                    frozen += totalNewShards;
                } else {
                    normal += totalNewShards;
                }
            }
        }

        var result = checkShardLimitOnBothGroups(normal, frozen, discoveryNodes, metadata);
        if (result.canAddShards == false) {
            ValidationException ex = new ValidationException();
            ex.addValidationError(errorMessageFrom(result));
            throw ex;
        }
    }

    public void validateShardLimitOnReplicaUpdate(DiscoveryNodes discoveryNodes, Metadata metadata, Index[] indices, int replicas) {
        int frozen = 0;
        int normal = 0;
        for (Index index : indices) {
<<<<<<< HEAD
            IndexMetadata imd = currentState.metadata().getProject().index(index);
            int totalNewShards = getTotalNewShards(index, currentState, replicas);
=======
            IndexMetadata imd = metadata.index(index);
            int totalNewShards = getTotalNewShards(index, metadata, replicas);
>>>>>>> 0aff606b
            if (FROZEN_GROUP.equals(INDEX_SETTING_SHARD_LIMIT_GROUP.get(imd.getSettings()))) {
                frozen += totalNewShards;
            } else {
                normal += totalNewShards;
            }
        }

        var result = checkShardLimitOnBothGroups(normal, frozen, discoveryNodes, metadata);
        if (result.canAddShards == false) {
            ValidationException ex = new ValidationException();
            ex.addValidationError(errorMessageFrom(result));
            throw ex;
        }
    }

<<<<<<< HEAD
    private static int getTotalNewShards(Index index, ClusterState currentState, int updatedNumberOfReplicas) {
        IndexMetadata indexMetadata = currentState.metadata().getProject().index(index);
=======
    private static int getTotalNewShards(Index index, Metadata metadata, int updatedNumberOfReplicas) {
        IndexMetadata indexMetadata = metadata.index(index);
>>>>>>> 0aff606b
        int shardsInIndex = indexMetadata.getNumberOfShards();
        int oldNumberOfReplicas = indexMetadata.getNumberOfReplicas();
        int replicaIncrease = updatedNumberOfReplicas - oldNumberOfReplicas;
        return replicaIncrease * shardsInIndex;
    }

    /**
     * Checks to see if an operation can be performed without taking the cluster over the cluster-wide shard limit. It follows the
     * next rules:
     *   - Check limits for _normal_ nodes
     *   - If there's no room -> return the Result for _normal_ nodes (fail-fast)
     *   - otherwise -> returns the Result of checking the limits for _frozen_ nodes
     *
     * @param newShards       The number of normal shards to be added by this operation
     * @param newFrozenShards The number of frozen shards to be added by this operation
     * @param discoveryNodes  The nodes in the cluster
     * @param metadata        The cluster state metadata
     */
    private Result checkShardLimitOnBothGroups(int newShards, int newFrozenShards, DiscoveryNodes discoveryNodes, Metadata metadata) {
        // we verify the two limits independently. This also means that if they have mixed frozen and other data-roles nodes, such a mixed
        // node can have both 1000 normal and 3000 frozen shards. This is the trade-off to keep the simplicity of the counts. We advocate
        // against such mixed nodes for production use anyway.
        int frozenNodeCount = nodeCount(discoveryNodes, ShardLimitValidator::hasFrozen);
        int normalNodeCount = nodeCount(discoveryNodes, ShardLimitValidator::hasNonFrozen);

        var result = checkShardLimit(newShards, metadata, getShardLimitPerNode(), normalNodeCount, NORMAL_GROUP);
        // fail-fast: in case there's no room on the `normal` nodes, just return the result of that check.
        if (result.canAddShards() == false) {
            return result;
        }
        return checkShardLimit(newFrozenShards, metadata, shardLimitPerNodeFrozen.get(), frozenNodeCount, FROZEN_GROUP);
    }

    /**
     * This method checks whether there is enough room in the cluster to add the given number of shards with the given number of replicas
     * without exceeding the "cluster.max_shards_per_node" setting for _normal_ nodes. This check does not guarantee that the number of
     * shards can be added, just that there is theoretically room to add them without exceeding the shards per node configuration.
     * @param maxConfiguredShardsPerNode The maximum available number of shards to be allocated within a node
     * @param numberOfNewShards          The number of primary shards that we want to be able to add to the cluster
     * @param replicas                   The number of replicas of the primary shards that we want to be able to add to the cluster
     * @param discoveryNodes             The nodes in the cluster, used to get the number of open shard already in the cluster
     * @param metadata                   The cluster state metadata, used to get the cluster settings
     */
    public static Result checkShardLimitForNormalNodes(
        int maxConfiguredShardsPerNode,
        int numberOfNewShards,
        int replicas,
        DiscoveryNodes discoveryNodes,
        Metadata metadata
    ) {
        return checkShardLimit(
            numberOfNewShards * (1 + replicas),
            metadata,
            maxConfiguredShardsPerNode,
            nodeCount(discoveryNodes, ShardLimitValidator::hasNonFrozen),
            NORMAL_GROUP
        );
    }

    /**
     * This method checks whether there is enough room in the cluster to add the given number of shards with the given number of replicas
     * without exceeding the "cluster.max_shards_per_node_frozen" setting for _frozen_ nodes. This check does not guarantee that the number
     * of shards can be added, just that there is theoretically room to add them without exceeding the shards per node configuration.
     * @param maxConfiguredShardsPerNode The maximum available number of shards to be allocated within a node
     * @param numberOfNewShards          The number of primary shards that we want to be able to add to the cluster
     * @param replicas                   The number of replicas of the primary shards that we want to be able to add to the cluster
     * @param discoveryNodes             The nodes in the cluster, used to get the number of open shard already in the cluster
     * @param metadata                   The cluster state metadata, used to get the cluster settings
     */
    public static Result checkShardLimitForFrozenNodes(
        int maxConfiguredShardsPerNode,
        int numberOfNewShards,
        int replicas,
        DiscoveryNodes discoveryNodes,
        Metadata metadata
    ) {
        return checkShardLimit(
            numberOfNewShards * (1 + replicas),
            metadata,
            maxConfiguredShardsPerNode,
            nodeCount(discoveryNodes, ShardLimitValidator::hasFrozen),
            FROZEN_GROUP
        );
    }

    private static Result checkShardLimit(int newShards, Metadata metadata, int maxConfiguredShardsPerNode, int nodeCount, String group) {
        int maxShardsInCluster = maxConfiguredShardsPerNode * nodeCount;
<<<<<<< HEAD
        int currentOpenShards = state.getMetadata().getProject().getTotalOpenIndexShards();
=======
        int currentOpenShards = metadata.getTotalOpenIndexShards();
>>>>>>> 0aff606b

        // Only enforce the shard limit if we have at least one data node, so that we don't block
        // index creation during cluster setup
        if (nodeCount == 0 || newShards <= 0) {
            return new Result(true, Optional.empty(), newShards, maxShardsInCluster, group);
        }

        if ((currentOpenShards + newShards) > maxShardsInCluster) {
            Predicate<IndexMetadata> indexMetadataPredicate = imd -> imd.getState().equals(IndexMetadata.State.OPEN)
                && group.equals(INDEX_SETTING_SHARD_LIMIT_GROUP.get(imd.getSettings()));
<<<<<<< HEAD
            long currentFilteredShards = state.metadata()
                .getProject()
                .indices()
=======
            long currentFilteredShards = metadata.indices()
>>>>>>> 0aff606b
                .values()
                .stream()
                .filter(indexMetadataPredicate)
                .mapToInt(IndexMetadata::getTotalNumberOfShards)
                .sum();

            if ((currentFilteredShards + newShards) > maxShardsInCluster) {
                return new Result(false, Optional.of(currentFilteredShards), newShards, maxShardsInCluster, group);
            }
        }
        return new Result(true, Optional.empty(), newShards, maxShardsInCluster, group);
    }

    private static int nodeCount(DiscoveryNodes discoveryNodes, Predicate<DiscoveryNode> nodePredicate) {
        return (int) discoveryNodes.getDataNodes().values().stream().filter(nodePredicate).count();
    }

    private static boolean hasFrozen(DiscoveryNode node) {
        return node.getRoles().contains(DiscoveryNodeRole.DATA_FROZEN_NODE_ROLE);
    }

    private static boolean hasNonFrozen(DiscoveryNode node) {
        return node.getRoles().stream().anyMatch(r -> r.canContainData() && r != DiscoveryNodeRole.DATA_FROZEN_NODE_ROLE);
    }

    static String errorMessageFrom(Result result) {
        return "this action would add ["
            + result.totalShardsToAdd
            + "] shards, but this cluster currently has ["
            + result.currentUsedShards.get()
            + "]/["
            + result.maxShardsInCluster
            + "] maximum "
            + result.group
            + " shards open; for more information, see "
            + ReferenceDocs.MAX_SHARDS_PER_NODE;
    }

    /**
     * A Result object containing enough information to be used by external callers about the state of the cluster from the shard limits
     * perspective.
     */
    public record Result(
        boolean canAddShards,
        Optional<Long> currentUsedShards,
        int totalShardsToAdd,
        int maxShardsInCluster,
        String group
    ) {}
}<|MERGE_RESOLUTION|>--- conflicted
+++ resolved
@@ -132,11 +132,7 @@
         int frozen = 0;
         int normal = 0;
         for (Index index : indicesToOpen) {
-<<<<<<< HEAD
-            IndexMetadata imd = currentState.metadata().getProject().index(index);
-=======
-            IndexMetadata imd = metadata.index(index);
->>>>>>> 0aff606b
+            IndexMetadata imd = metadata.getProject().index(index);
             if (imd.getState().equals(IndexMetadata.State.CLOSE)) {
                 int totalNewShards = imd.getNumberOfShards() * (1 + imd.getNumberOfReplicas());
                 if (FROZEN_GROUP.equals(INDEX_SETTING_SHARD_LIMIT_GROUP.get(imd.getSettings()))) {
@@ -159,13 +155,8 @@
         int frozen = 0;
         int normal = 0;
         for (Index index : indices) {
-<<<<<<< HEAD
-            IndexMetadata imd = currentState.metadata().getProject().index(index);
-            int totalNewShards = getTotalNewShards(index, currentState, replicas);
-=======
-            IndexMetadata imd = metadata.index(index);
+            IndexMetadata imd = metadata.getProject().index(index);
             int totalNewShards = getTotalNewShards(index, metadata, replicas);
->>>>>>> 0aff606b
             if (FROZEN_GROUP.equals(INDEX_SETTING_SHARD_LIMIT_GROUP.get(imd.getSettings()))) {
                 frozen += totalNewShards;
             } else {
@@ -181,13 +172,8 @@
         }
     }
 
-<<<<<<< HEAD
-    private static int getTotalNewShards(Index index, ClusterState currentState, int updatedNumberOfReplicas) {
-        IndexMetadata indexMetadata = currentState.metadata().getProject().index(index);
-=======
     private static int getTotalNewShards(Index index, Metadata metadata, int updatedNumberOfReplicas) {
-        IndexMetadata indexMetadata = metadata.index(index);
->>>>>>> 0aff606b
+        IndexMetadata indexMetadata = metadata.getProject().index(index);
         int shardsInIndex = indexMetadata.getNumberOfShards();
         int oldNumberOfReplicas = indexMetadata.getNumberOfReplicas();
         int replicaIncrease = updatedNumberOfReplicas - oldNumberOfReplicas;
@@ -275,11 +261,7 @@
 
     private static Result checkShardLimit(int newShards, Metadata metadata, int maxConfiguredShardsPerNode, int nodeCount, String group) {
         int maxShardsInCluster = maxConfiguredShardsPerNode * nodeCount;
-<<<<<<< HEAD
-        int currentOpenShards = state.getMetadata().getProject().getTotalOpenIndexShards();
-=======
-        int currentOpenShards = metadata.getTotalOpenIndexShards();
->>>>>>> 0aff606b
+        int currentOpenShards = metadata.getProject().getTotalOpenIndexShards();
 
         // Only enforce the shard limit if we have at least one data node, so that we don't block
         // index creation during cluster setup
@@ -290,13 +272,8 @@
         if ((currentOpenShards + newShards) > maxShardsInCluster) {
             Predicate<IndexMetadata> indexMetadataPredicate = imd -> imd.getState().equals(IndexMetadata.State.OPEN)
                 && group.equals(INDEX_SETTING_SHARD_LIMIT_GROUP.get(imd.getSettings()));
-<<<<<<< HEAD
-            long currentFilteredShards = state.metadata()
-                .getProject()
+            long currentFilteredShards = metadata.getProject()
                 .indices()
-=======
-            long currentFilteredShards = metadata.indices()
->>>>>>> 0aff606b
                 .values()
                 .stream()
                 .filter(indexMetadataPredicate)
