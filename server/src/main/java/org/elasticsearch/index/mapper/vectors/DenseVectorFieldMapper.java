--- conflicted
+++ resolved
@@ -122,6 +122,9 @@
 import static org.elasticsearch.index.codec.vectors.IVFVectorsFormat.MAX_VECTORS_PER_CLUSTER;
 import static org.elasticsearch.index.codec.vectors.IVFVectorsFormat.MIN_VECTORS_PER_CLUSTER;
 
+/**
+ * A {@link FieldMapper} for indexing a dense vector of floats.
+ */
 public class DenseVectorFieldMapper extends FieldMapper {
     public static final String COSINE_MAGNITUDE_FIELD_SUFFIX = "._magnitude";
     private static final float EPS = 1e-3f;
@@ -253,23 +256,13 @@
         private final Parameter<Map<String, String>> meta = Parameter.metaParam();
 
         final IndexVersion indexVersionCreated;
-<<<<<<< HEAD
-        final boolean isSyntheticVector;
+        final boolean isExcludeSourceVectors;
         private final List<VectorsFormatProvider> vectorsFormatProviders;
 
-        public Builder(
-            String name,
-            IndexVersion indexVersionCreated,
-            boolean isSyntheticVector,
-            List<VectorsFormatProvider> vectorsFormatProviders
-        ) {
-=======
-        final boolean isExcludeSourceVectors;
-
-        public Builder(String name, IndexVersion indexVersionCreated, boolean isExcludeSourceVectors) {
->>>>>>> b291dc36
+        public Builder(String name, IndexVersion indexVersionCreated, boolean isExcludeSourceVectors, List<VectorsFormatProvider> vectorsFormatProviders) {
             super(name);
             this.indexVersionCreated = indexVersionCreated;
+            this.vectorsFormatProviders = vectorsFormatProviders;
             // This is defined as updatable because it can be updated once, from [null] to a valid dim size,
             // by a dynamic mapping update. Once it has been set, however, the value cannot be changed.
             this.dims = new Parameter<>("dims", true, () -> null, (n, c, o) -> {
@@ -299,12 +292,7 @@
                         }
                     }
                 });
-<<<<<<< HEAD
-            this.isSyntheticVector = isSyntheticVector;
-            this.vectorsFormatProviders = vectorsFormatProviders;
-=======
             this.isExcludeSourceVectors = isExcludeSourceVectors;
->>>>>>> b291dc36
             final boolean indexedByDefault = indexVersionCreated.onOrAfter(INDEXED_BY_DEFAULT_INDEX_VERSION);
             final boolean defaultInt8Hnsw = indexVersionCreated.onOrAfter(IndexVersions.DEFAULT_DENSE_VECTOR_TO_INT8_HNSW);
             final boolean defaultBBQ8Hnsw = indexVersionCreated.onOrAfter(IndexVersions.DEFAULT_DENSE_VECTOR_TO_BBQ_HNSW);
@@ -442,7 +430,6 @@
         }
 
         @Override
-
         public DenseVectorFieldMapper build(MapperBuilderContext context) {
             // Validate again here because the dimensions or element type could have been set programmatically,
             // which affects index option validity
@@ -464,12 +451,8 @@
                 builderParams(this, context),
                 indexOptions.getValue(),
                 indexVersionCreated,
-<<<<<<< HEAD
-                isSyntheticVectorFinal,
+                isExcludeSourceVectorsFinal,
                 vectorsFormatProviders
-=======
-                isExcludeSourceVectorsFinal
->>>>>>> b291dc36
             );
         }
     }
@@ -2186,14 +2169,6 @@
             return builder;
         }
 
-        public int m() {
-            return m;
-        }
-
-        public int efConstruction() {
-            return efConstruction;
-        }
-
         @Override
         public boolean doEquals(DenseVectorIndexOptions o) {
             if (this == o) return true;
@@ -2210,6 +2185,14 @@
         @Override
         boolean isFlat() {
             return false;
+        }
+
+        public int m() {
+            return m;
+        }
+
+        public int efConstruction() {
+            return efConstruction;
         }
 
         @Override
@@ -2432,12 +2415,8 @@
         (n, c) -> new Builder(
             n,
             c.getIndexSettings().getIndexVersionCreated(),
-<<<<<<< HEAD
-            INDEX_MAPPING_SOURCE_SYNTHETIC_VECTORS_SETTING.get(c.getIndexSettings().getSettings()),
+            INDEX_MAPPING_EXCLUDE_SOURCE_VECTORS_SETTING.get(c.getIndexSettings().getSettings()),
             c.getVectorsFormatProviders()
-=======
-            INDEX_MAPPING_EXCLUDE_SOURCE_VECTORS_SETTING.get(c.getIndexSettings().getSettings())
->>>>>>> b291dc36
         ),
         notInMultiFields(CONTENT_TYPE)
     );
@@ -2896,12 +2875,8 @@
 
     private final DenseVectorIndexOptions indexOptions;
     private final IndexVersion indexCreatedVersion;
-<<<<<<< HEAD
-    private final boolean isSyntheticVector;
+    private final boolean isExcludeSourceVectors;
     private final List<VectorsFormatProvider> extraVectorsFormatProviders;
-=======
-    private final boolean isExcludeSourceVectors;
->>>>>>> b291dc36
 
     private DenseVectorFieldMapper(
         String simpleName,
@@ -2909,22 +2884,14 @@
         BuilderParams params,
         DenseVectorIndexOptions indexOptions,
         IndexVersion indexCreatedVersion,
-<<<<<<< HEAD
-        boolean isSyntheticVector,
+        boolean isExcludeSourceVectorsFinal,
         List<VectorsFormatProvider> vectorsFormatProviders
-=======
-        boolean isExcludeSourceVectorsFinal
->>>>>>> b291dc36
     ) {
         super(simpleName, mappedFieldType, params);
         this.indexOptions = indexOptions;
         this.indexCreatedVersion = indexCreatedVersion;
-<<<<<<< HEAD
-        this.isSyntheticVector = isSyntheticVector;
+        this.isExcludeSourceVectors = isExcludeSourceVectorsFinal;
         this.extraVectorsFormatProviders = vectorsFormatProviders;
-=======
-        this.isExcludeSourceVectors = isExcludeSourceVectorsFinal;
->>>>>>> b291dc36
     }
 
     @Override
@@ -3046,11 +3013,7 @@
 
     @Override
     public FieldMapper.Builder getMergeBuilder() {
-<<<<<<< HEAD
-        return new Builder(leafName(), indexCreatedVersion, isSyntheticVector, extraVectorsFormatProviders).init(this);
-=======
-        return new Builder(leafName(), indexCreatedVersion, isExcludeSourceVectors).init(this);
->>>>>>> b291dc36
+        return new Builder(leafName(), indexCreatedVersion, isExcludeSourceVectors, extraVectorsFormatProviders).init(this);
     }
 
     private static DenseVectorIndexOptions parseIndexOptions(String fieldName, Object propNode, IndexVersion indexVersion) {
