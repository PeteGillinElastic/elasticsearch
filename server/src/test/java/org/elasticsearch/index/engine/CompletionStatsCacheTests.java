/*
 * Copyright Elasticsearch B.V. and/or licensed to Elasticsearch B.V. under one
 * or more contributor license agreements. Licensed under the "Elastic License
 * 2.0", the "GNU Affero General Public License v3.0 only", and the "Server Side
 * Public License v 1"; you may not use this file except in compliance with, at
 * your election, the "Elastic License 2.0", the "GNU Affero General Public
 * License v3.0 only", or the "Server Side Public License, v 1".
 */
package org.elasticsearch.index.engine;

<<<<<<< HEAD
=======
import org.apache.lucene.codecs.PostingsFormat;
>>>>>>> 0a105818
import org.apache.lucene.document.Document;
import org.apache.lucene.index.DirectoryReader;
import org.apache.lucene.index.IndexWriter;
import org.apache.lucene.index.IndexWriterConfig;
import org.apache.lucene.search.suggest.document.Completion101PostingsFormat;
import org.apache.lucene.search.suggest.document.SuggestField;
import org.apache.lucene.store.Directory;
import org.apache.lucene.tests.util.TestUtil;
import org.elasticsearch.ElasticsearchException;
import org.elasticsearch.core.IOUtils;
import org.elasticsearch.index.cache.query.TrivialQueryCachingPolicy;
import org.elasticsearch.search.suggest.completion.CompletionStats;
import org.elasticsearch.test.ESTestCase;

import java.io.IOException;
import java.util.concurrent.CyclicBarrier;
import java.util.concurrent.atomic.AtomicInteger;

import static org.hamcrest.Matchers.equalTo;
import static org.hamcrest.Matchers.greaterThan;

public class CompletionStatsCacheTests extends ESTestCase {

    public void testExceptionsAreNotCached() {
        final AtomicInteger openCount = new AtomicInteger();
        final CompletionStatsCache completionStatsCache = new CompletionStatsCache(() -> {
            throw new ElasticsearchException("simulated " + openCount.incrementAndGet());
        });

        assertThat(expectThrows(ElasticsearchException.class, completionStatsCache::get).getMessage(), equalTo("simulated 1"));
        assertThat(expectThrows(ElasticsearchException.class, completionStatsCache::get).getMessage(), equalTo("simulated 2"));
    }

    public void testCompletionStatsCache() throws IOException, InterruptedException {
        final IndexWriterConfig indexWriterConfig = newIndexWriterConfig();
<<<<<<< HEAD
        indexWriterConfig.setCodec(TestUtil.alwaysPostingsFormat(new Completion101PostingsFormat()));
=======
        final PostingsFormat postingsFormat = new Completion101PostingsFormat();
        indexWriterConfig.setCodec(TestUtil.alwaysPostingsFormat(postingsFormat)); // all fields are suggest fields
>>>>>>> 0a105818

        try (Directory directory = newDirectory(); IndexWriter indexWriter = new IndexWriter(directory, indexWriterConfig)) {

            final Document document = new Document();
            document.add(new SuggestField("suggest1", "val", 1));
            document.add(new SuggestField("suggest2", "val", 1));
            document.add(new SuggestField("suggest2", "anotherval", 1));
            document.add(new SuggestField("otherfield", "val", 1));
            document.add(new SuggestField("otherfield", "anotherval", 1));
            document.add(new SuggestField("otherfield", "yetmoreval", 1));
            indexWriter.addDocument(document);

            final OpenCloseCounter openCloseCounter = new OpenCloseCounter();
            final CompletionStatsCache completionStatsCache = new CompletionStatsCache(() -> {
                openCloseCounter.countOpened();
                try {
                    final DirectoryReader directoryReader = DirectoryReader.open(indexWriter);
                    return new Engine.Searcher("test", directoryReader, null, null, TrivialQueryCachingPolicy.NEVER, () -> {
                        openCloseCounter.countClosed();
                        IOUtils.close(directoryReader);
                    });
                } catch (IOException e) {
                    throw new AssertionError(e);
                }
            });

            final int threadCount = 6;
            final TestHarness testHarness = new TestHarness(completionStatsCache, threadCount);
            final Thread[] threads = new Thread[threadCount];
            threads[0] = new Thread(() -> testHarness.getStats(0, "*"));
            threads[1] = new Thread(() -> testHarness.getStats(1, "suggest1", "suggest2"));
            threads[2] = new Thread(() -> testHarness.getStats(2, "sug*"));
            threads[3] = new Thread(() -> testHarness.getStats(3, "no match*"));
            threads[4] = new Thread(() -> testHarness.getStats(4));
            threads[5] = new Thread(() -> testHarness.getStats(5, (String[]) null));

            for (Thread thread : threads) {
                thread.start();
            }

            testHarness.start();

            for (Thread thread : threads) {
                thread.join();
            }

            // 0: "*" should match all fields:
            final long suggest1Size = testHarness.getResult(0).getFields().get("suggest1");
            final long suggest2Size = testHarness.getResult(0).getFields().get("suggest2");
            final long otherFieldSize = testHarness.getResult(0).getFields().get("otherfield");
            final long totalSizeInBytes = testHarness.getResult(0).getSizeInBytes();
            assertThat(suggest1Size, greaterThan(0L));
            assertThat(suggest2Size, greaterThan(0L));
            assertThat(otherFieldSize, greaterThan(0L));
            assertThat(totalSizeInBytes, equalTo(suggest1Size + suggest2Size + otherFieldSize));

            // 1: enumerating fields omits the other ones
            assertThat(testHarness.getResult(1).getSizeInBytes(), equalTo(totalSizeInBytes));
            assertThat(testHarness.getResult(1).getFields().get("suggest1"), equalTo(suggest1Size));
            assertThat(testHarness.getResult(1).getFields().get("suggest2"), equalTo(suggest2Size));
            assertFalse(testHarness.getResult(1).getFields().containsField("otherfield"));

            // 2: wildcards also exclude some fields
            assertThat(testHarness.getResult(2).getSizeInBytes(), equalTo(totalSizeInBytes));
            assertThat(testHarness.getResult(2).getFields().get("suggest1"), equalTo(suggest1Size));
            assertThat(testHarness.getResult(2).getFields().get("suggest2"), equalTo(suggest2Size));
            assertFalse(testHarness.getResult(2).getFields().containsField("otherfield"));

            // 3: non-matching wildcard returns empty set of fields
            assertThat(testHarness.getResult(3).getSizeInBytes(), equalTo(totalSizeInBytes));
            assertFalse(testHarness.getResult(3).getFields().containsField("suggest1"));
            assertFalse(testHarness.getResult(3).getFields().containsField("suggest2"));
            assertFalse(testHarness.getResult(3).getFields().containsField("otherfield"));

            // 4: no fields means per-fields stats is null
            assertThat(testHarness.getResult(4).getSizeInBytes(), equalTo(totalSizeInBytes));
            assertNull(testHarness.getResult(4).getFields());

            // 5: null fields means per-fields stats is null
            assertThat(testHarness.getResult(5).getSizeInBytes(), equalTo(totalSizeInBytes));
            assertNull(testHarness.getResult(5).getFields());

            // the stats were only computed once
            openCloseCounter.assertCount(1);

            // the stats are not recomputed on a refresh
            completionStatsCache.afterRefresh(true);
            openCloseCounter.assertCount(1);

            // but they are recomputed on the next get
            completionStatsCache.get();
            openCloseCounter.assertCount(2);

            // and they do update
            final Document document2 = new Document();
            document2.add(new SuggestField("suggest1", "foo", 1));
            document2.add(new SuggestField("suggest2", "bar", 1));
            document2.add(new SuggestField("otherfield", "baz", 1));
            indexWriter.addDocument(document2);
            completionStatsCache.afterRefresh(true);
            final CompletionStats updatedStats = completionStatsCache.get();
            assertThat(updatedStats.getSizeInBytes(), greaterThan(totalSizeInBytes));
            openCloseCounter.assertCount(3);

            // beforeRefresh does not invalidate the cache
            completionStatsCache.beforeRefresh();
            completionStatsCache.get();
            openCloseCounter.assertCount(3);

            // afterRefresh does not invalidate the cache if no refresh took place
            completionStatsCache.afterRefresh(false);
            completionStatsCache.get();
            openCloseCounter.assertCount(3);
        }
    }

    private static class OpenCloseCounter {
        private final AtomicInteger openCount = new AtomicInteger();
        private final AtomicInteger closeCount = new AtomicInteger();

        void countOpened() {
            openCount.incrementAndGet();
        }

        void countClosed() {
            closeCount.incrementAndGet();
        }

        void assertCount(int expectedCount) {
            assertThat(openCount.get(), equalTo(expectedCount));
            assertThat(closeCount.get(), equalTo(expectedCount));
        }
    }

    private static class TestHarness {
        private final CompletionStatsCache completionStatsCache;
        private final CyclicBarrier cyclicBarrier;
        private final CompletionStats[] results;

        TestHarness(CompletionStatsCache completionStatsCache, int resultCount) {
            this.completionStatsCache = completionStatsCache;
            results = new CompletionStats[resultCount];
            cyclicBarrier = new CyclicBarrier(resultCount + 1);
        }

        void getStats(int threadIndex, String... fieldPatterns) {
            start();
            results[threadIndex] = completionStatsCache.get(fieldPatterns);
        }

        void start() {
            safeAwait(cyclicBarrier);
        }

        CompletionStats getResult(int index) {
            return results[index];
        }
    }

}<|MERGE_RESOLUTION|>--- conflicted
+++ resolved
@@ -8,10 +8,7 @@
  */
 package org.elasticsearch.index.engine;
 
-<<<<<<< HEAD
-=======
 import org.apache.lucene.codecs.PostingsFormat;
->>>>>>> 0a105818
 import org.apache.lucene.document.Document;
 import org.apache.lucene.index.DirectoryReader;
 import org.apache.lucene.index.IndexWriter;
@@ -47,12 +44,8 @@
 
     public void testCompletionStatsCache() throws IOException, InterruptedException {
         final IndexWriterConfig indexWriterConfig = newIndexWriterConfig();
-<<<<<<< HEAD
-        indexWriterConfig.setCodec(TestUtil.alwaysPostingsFormat(new Completion101PostingsFormat()));
-=======
         final PostingsFormat postingsFormat = new Completion101PostingsFormat();
         indexWriterConfig.setCodec(TestUtil.alwaysPostingsFormat(postingsFormat)); // all fields are suggest fields
->>>>>>> 0a105818
 
         try (Directory directory = newDirectory(); IndexWriter indexWriter = new IndexWriter(directory, indexWriterConfig)) {
 
