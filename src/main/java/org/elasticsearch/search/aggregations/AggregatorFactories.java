--- conflicted
+++ resolved
@@ -18,13 +18,8 @@
  */
 package org.elasticsearch.search.aggregations;
 
-<<<<<<< HEAD
-import org.elasticsearch.ElasticsearchIllegalArgumentException;
-import org.elasticsearch.ElasticsearchIllegalStateException;
 import org.elasticsearch.search.aggregations.reducers.Reducer;
 import org.elasticsearch.search.aggregations.reducers.ReducerFactory;
-=======
->>>>>>> 528f6481
 import org.elasticsearch.search.aggregations.support.AggregationContext;
 import org.elasticsearch.search.aggregations.support.AggregationPath;
 
@@ -143,12 +138,7 @@
 
         public Builder addAggregator(AggregatorFactory factory) {
             if (!names.add(factory.name)) {
-<<<<<<< HEAD
-                throw new ElasticsearchIllegalArgumentException("Two sibling aggregations cannot have the same name: [" + factory.name
-                        + "]");
-=======
                 throw new IllegalArgumentException("Two sibling aggregations cannot have the same name: [" + factory.name + "]");
->>>>>>> 528f6481
             }
             factories.add(factory);
             return this;
@@ -190,7 +180,7 @@
                 List<ReducerFactory> orderedReducers, List<ReducerFactory> unmarkedFactories, Set<ReducerFactory> temporarilyMarked,
                 ReducerFactory factory) {
             if (temporarilyMarked.contains(factory)) {
-                throw new ElasticsearchIllegalStateException("Cyclical dependancy found with reducer [" + factory.getName() + "]");
+                throw new IllegalStateException("Cyclical dependancy found with reducer [" + factory.getName() + "]");
             } else if (unmarkedFactories.contains(factory)) {
                 temporarilyMarked.add(factory);
                 String[] bucketsPaths = factory.getBucketsPaths();
@@ -205,7 +195,7 @@
                             resolveReducerOrder(aggFactoryNames, reducerFactoriesMap, orderedReducers, unmarkedFactories,
                                     temporarilyMarked, matchingFactory);
                         } else {
-                            throw new ElasticsearchIllegalStateException("No aggregation found for path [" + bucketsPath + "]");
+                            throw new IllegalStateException("No aggregation found for path [" + bucketsPath + "]");
                         }
                     }
                 }
