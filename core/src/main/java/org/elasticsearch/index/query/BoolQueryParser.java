--- conflicted
+++ resolved
@@ -19,9 +19,9 @@
 
 package org.elasticsearch.index.query;
 
-import org.apache.lucene.search.BooleanClause;
 import org.apache.lucene.search.BooleanQuery;
 import org.elasticsearch.common.inject.Inject;
+import org.elasticsearch.common.lucene.search.Queries;
 import org.elasticsearch.common.settings.Settings;
 import org.elasticsearch.common.xcontent.XContentParser;
 
@@ -143,16 +143,8 @@
         for (QueryBuilder queryBuilder : shouldClauses) {
             boolQuery.should(queryBuilder);
         }
-<<<<<<< HEAD
         for (QueryBuilder queryBuilder : filterClauses) {
             boolQuery.filter(queryBuilder);
-=======
-        booleanQuery.setBoost(boost);
-        booleanQuery = Queries.applyMinimumShouldMatch(booleanQuery, minimumShouldMatch);
-        Query query = adjustPureNegative ? fixNegativeQueryIfNeeded(booleanQuery) : booleanQuery;
-        if (queryName != null) {
-            parseContext.addNamedQuery(queryName, query);
->>>>>>> 821021f0
         }
         boolQuery.boost(boost);
         boolQuery.disableCoord(disableCoord);
