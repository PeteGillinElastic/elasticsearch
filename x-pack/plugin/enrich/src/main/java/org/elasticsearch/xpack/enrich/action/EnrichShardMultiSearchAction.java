--- conflicted
+++ resolved
@@ -25,11 +25,7 @@
 import org.elasticsearch.action.support.single.shard.TransportSingleShardAction;
 import org.elasticsearch.cluster.ProjectState;
 import org.elasticsearch.cluster.metadata.IndexNameExpressionResolver;
-<<<<<<< HEAD
 import org.elasticsearch.cluster.project.ProjectResolver;
-import org.elasticsearch.cluster.routing.GroupShardsIterator;
-=======
->>>>>>> 0cf42f23
 import org.elasticsearch.cluster.routing.IndexRoutingTable;
 import org.elasticsearch.cluster.routing.Preference;
 import org.elasticsearch.cluster.routing.ShardsIterator;
@@ -221,14 +217,9 @@
             if (numShards != 1) {
                 throw new IllegalStateException("index [" + index + "] should have 1 shard, but has " + numShards + " shards");
             }
-<<<<<<< HEAD
-
-            GroupShardsIterator<ShardIterator> result = clusterService.operationRouting()
-                .searchShards(project, new String[] { index }, null, Preference.LOCAL.type());
-            return result.get(0);
-=======
-            return clusterService.operationRouting().searchShards(state, new String[] { index }, null, Preference.LOCAL.type()).getFirst();
->>>>>>> 0cf42f23
+            return clusterService.operationRouting()
+                .searchShards(project, new String[] { index }, null, Preference.LOCAL.type())
+                .getFirst();
         }
 
         @Override
