--- conflicted
+++ resolved
@@ -14,7 +14,6 @@
 import org.elasticsearch.cluster.ProjectState;
 import org.elasticsearch.cluster.block.ClusterBlockException;
 import org.elasticsearch.cluster.block.ClusterBlockLevel;
-import org.elasticsearch.cluster.metadata.IndexNameExpressionResolver;
 import org.elasticsearch.cluster.metadata.ProjectMetadata;
 import org.elasticsearch.cluster.project.ProjectResolver;
 import org.elasticsearch.cluster.service.ClusterService;
@@ -40,8 +39,7 @@
         ClusterService clusterService,
         ThreadPool threadPool,
         ActionFilters actionFilters,
-        ProjectResolver projectResolver,
-        IndexNameExpressionResolver indexNameExpressionResolver
+        ProjectResolver projectResolver
     ) {
         super(
             GetAutoFollowPatternAction.NAME,
@@ -50,11 +48,7 @@
             threadPool,
             actionFilters,
             GetAutoFollowPatternAction.Request::new,
-<<<<<<< HEAD
             projectResolver,
-            indexNameExpressionResolver,
-=======
->>>>>>> 90bfdbc2
             GetAutoFollowPatternAction.Response::new,
             EsExecutors.DIRECT_EXECUTOR_SERVICE
         );
